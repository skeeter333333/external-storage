/*
Copyright 2016 The Kubernetes Authors.

Licensed under the Apache License, Version 2.0 (the "License");
you may not use this file except in compliance with the License.
You may obtain a copy of the License at

    http://www.apache.org/licenses/LICENSE-2.0

Unless required by applicable law or agreed to in writing, software
distributed under the License is distributed on an "AS IS" BASIS,
WITHOUT WARRANTIES OR CONDITIONS OF ANY KIND, either express or implied.
See the License for the specific language governing permissions and
limitations under the License.
*/

package controller

import (
	"fmt"
	"os/exec"
	"reflect"
	"strings"
	"sync"
	"time"

	"github.com/golang/glog"
	"github.com/kubernetes-incubator/external-storage/lib/leaderelection"
	rl "github.com/kubernetes-incubator/external-storage/lib/leaderelection/resourcelock"
	"k8s.io/api/core/v1"
	storage "k8s.io/api/storage/v1"
	storagebeta "k8s.io/api/storage/v1beta1"
	metav1 "k8s.io/apimachinery/pkg/apis/meta/v1"
	"k8s.io/apimachinery/pkg/runtime"
	"k8s.io/apimachinery/pkg/types"
	"k8s.io/apimachinery/pkg/util/uuid"
	"k8s.io/apimachinery/pkg/watch"
	"k8s.io/client-go/kubernetes"
	"k8s.io/client-go/kubernetes/scheme"
	corev1 "k8s.io/client-go/kubernetes/typed/core/v1"
	"k8s.io/client-go/tools/cache"
	"k8s.io/client-go/tools/record"
	ref "k8s.io/client-go/tools/reference"
	"k8s.io/kubernetes/pkg/api/v1/helper"
	"k8s.io/kubernetes/pkg/util/goroutinemap"
	utilversion "k8s.io/kubernetes/pkg/util/version"
)

// annClass annotation represents the storage class associated with a resource:
// - in PersistentVolumeClaim it represents required class to match.
//   Only PersistentVolumes with the same class (i.e. annotation with the same
//   value) can be bound to the claim. In case no such volume exists, the
//   controller will provision a new one using StorageClass instance with
//   the same name as the annotation value.
// - in PersistentVolume it represents storage class to which the persistent
//   volume belongs.
const annClass = "volume.beta.kubernetes.io/storage-class"

// This annotation is added to a PV that has been dynamically provisioned by
// Kubernetes. Its value is name of volume plugin that created the volume.
// It serves both user (to show where a PV comes from) and Kubernetes (to
// recognize dynamically provisioned PVs in its decisions).
const annDynamicallyProvisioned = "pv.kubernetes.io/provisioned-by"

const annStorageProvisioner = "volume.beta.kubernetes.io/storage-provisioner"

// ProvisionController is a controller that provisions PersistentVolumes for
// PersistentVolumeClaims.
type ProvisionController struct {
	client kubernetes.Interface

	// The name of the provisioner for which this controller dynamically
	// provisions volumes. The value of annDynamicallyProvisioned and
	// annStorageProvisioner to set & watch for, respectively
	provisionerName string

	// The provisioner the controller will use to provision and delete volumes.
	// Presumably this implementer of Provisioner carries its own
	// volume-specific options and such that it needs in order to provision
	// volumes.
	provisioner Provisioner

	// Kubernetes cluster server version:
	// * 1.4: storage classes introduced as beta. Technically out-of-tree dynamic
	// provisioning is not officially supported, though it works
	// * 1.5: storage classes stay in beta. Out-of-tree dynamic provisioning is
	// officially supported
	// * 1.6: storage classes enter GA
	kubeVersion *utilversion.Version

	claimSource      cache.ListerWatcher
	claimController  cache.Controller
	volumeSource     cache.ListerWatcher
	volumeController cache.Controller
	classSource      cache.ListerWatcher
	classReflector   *cache.Reflector

	volumes cache.Store
	claims  cache.Store
	classes cache.Store

	// Identity of this controller, generated at creation time and not persisted
	// across restarts. Useful only for debugging, for seeing the source of
	// events. controller.provisioner may have its own, different notion of
	// identity which may/may not persist across restarts
	identity      types.UID
	eventRecorder record.EventRecorder

	resyncPeriod time.Duration

	// Map of scheduled/running operations.
	runningOperations goroutinemap.GoRoutineMap

	createProvisionedPVRetryCount int
	createProvisionedPVInterval   time.Duration

	failedProvisionThreshold, failedDeleteThreshold int
	// Map of failed claims to provisions/volumes to deletes
	failedProvisionStats, failedDeleteStats           map[types.UID]int
	failedProvisionStatsMutex, failedDeleteStatsMutex *sync.Mutex

	// Parameters of leaderelection.LeaderElectionConfig. Leader election is for
	// when multiple controllers are running: they race to lock (lead) every PVC
	// so that only one calls Provision for it (saving API calls, CPU cycles...)
	leaseDuration, renewDeadline, retryPeriod, termLimit time.Duration
	// Map of claim UID to LeaderElector: for checking if this controller
	// is the leader of a given claim
	leaderElectors      map[types.UID]*leaderelection.LeaderElector
	leaderElectorsMutex *sync.Mutex

	hasRun     bool
	hasRunLock *sync.Mutex
}

const (
	// DefaultResyncPeriod is used when option function ResyncPeriod is omitted
	DefaultResyncPeriod = 15 * time.Second
	// DefaultExponentialBackOffOnError is used when option function ExponentialBackOffOnError is omitted
	DefaultExponentialBackOffOnError = true
	// DefaultCreateProvisionedPVRetryCount is used when option function CreateProvisionedPVRetryCount is omitted
	DefaultCreateProvisionedPVRetryCount = 5
	// DefaultCreateProvisionedPVInterval is used when option function CreateProvisionedPVInterval is omitted
	DefaultCreateProvisionedPVInterval = 10 * time.Second
	// DefaultFailedProvisionThreshold is used when option function FailedProvisionThreshold is omitted
	DefaultFailedProvisionThreshold = 15
	// DefaultFailedDeleteThreshold is used when option function FailedDeleteThreshold is omitted
	DefaultFailedDeleteThreshold = 15
	// DefaultLeaseDuration is used when option function LeaseDuration is omitted
	DefaultLeaseDuration = 15 * time.Second
	// DefaultRenewDeadline is used when option function RenewDeadline is omitted
	DefaultRenewDeadline = 10 * time.Second
	// DefaultRetryPeriod is used when option function RetryPeriod is omitted
	DefaultRetryPeriod = 2 * time.Second
	// DefaultTermLimit is used when option function TermLimit is omitted
	DefaultTermLimit = 30 * time.Second
)

var errRuntime = fmt.Errorf("cannot call option functions after controller has Run")

// ResyncPeriod is how often the controller relists PVCs, PVs, & storage
// classes. OnUpdate will be called even if nothing has changed, meaning failed
// operations may be retried on a PVC/PV every resyncPeriod regardless of
// whether it changed. Defaults to 15 seconds.
func ResyncPeriod(resyncPeriod time.Duration) func(*ProvisionController) error {
	return func(c *ProvisionController) error {
		if c.HasRun() {
			return errRuntime
		}
		c.resyncPeriod = resyncPeriod
		return nil
	}
}

// ExponentialBackOffOnError determines whether to exponentially back off from
// failures of Provision and Delete. Defaults to true.
func ExponentialBackOffOnError(exponentialBackOffOnError bool) func(*ProvisionController) error {
	return func(c *ProvisionController) error {
		if c.HasRun() {
			return errRuntime
		}
		c.runningOperations = goroutinemap.NewGoRoutineMap(exponentialBackOffOnError)
		return nil
	}
}

// CreateProvisionedPVRetryCount is the number of retries when we create a PV
// object for a provisioned volume. Defaults to 5.
func CreateProvisionedPVRetryCount(createProvisionedPVRetryCount int) func(*ProvisionController) error {
	return func(c *ProvisionController) error {
		if c.HasRun() {
			return errRuntime
		}
		c.createProvisionedPVRetryCount = createProvisionedPVRetryCount
		return nil
	}
}

// CreateProvisionedPVInterval is the interval between retries when we create a
// PV object for a provisioned volume. Defaults to 10 seconds.
func CreateProvisionedPVInterval(createProvisionedPVInterval time.Duration) func(*ProvisionController) error {
	return func(c *ProvisionController) error {
		if c.HasRun() {
			return errRuntime
		}
		c.createProvisionedPVInterval = createProvisionedPVInterval
		return nil
	}
}

// FailedProvisionThreshold is the threshold for max number of retries on
// failures of Provision. Defaults to 15.
func FailedProvisionThreshold(failedProvisionThreshold int) func(*ProvisionController) error {
	return func(c *ProvisionController) error {
		c.SetFailedProvisionThreshold(failedProvisionThreshold)
		return nil
	}
}

// FailedDeleteThreshold is the threshold for max number of retries on failures
// of Delete. Defaults to 15.
func FailedDeleteThreshold(failedDeleteThreshold int) func(*ProvisionController) error {
	return func(c *ProvisionController) error {
		c.SetFailedDeleteThreshold(failedDeleteThreshold)
		return nil
	}
}

// LeaseDuration is the duration that non-leader candidates will
// wait to force acquire leadership. This is measured against time of
// last observed ack. Defaults to 15 seconds.
func LeaseDuration(leaseDuration time.Duration) func(*ProvisionController) error {
	return func(c *ProvisionController) error {
		if c.HasRun() {
			return errRuntime
		}
		c.leaseDuration = leaseDuration
		return nil
	}
}

// RenewDeadline is the duration that the acting master will retry
// refreshing leadership before giving up. Defaults to 10 seconds.
func RenewDeadline(renewDeadline time.Duration) func(*ProvisionController) error {
	return func(c *ProvisionController) error {
		if c.HasRun() {
			return errRuntime
		}
		c.renewDeadline = renewDeadline
		return nil
	}
}

// RetryPeriod is the duration the LeaderElector clients should wait
// between tries of actions. Defaults to 2 seconds.
func RetryPeriod(retryPeriod time.Duration) func(*ProvisionController) error {
	return func(c *ProvisionController) error {
		if c.HasRun() {
			return errRuntime
		}
		c.retryPeriod = retryPeriod
		return nil
	}
}

// TermLimit is the maximum duration that a leader may remain the leader
// to complete the task before it must give up its leadership. 0 for forever
// or indefinite. Defaults to 30 seconds.
func TermLimit(termLimit time.Duration) func(*ProvisionController) error {
	return func(c *ProvisionController) error {
		if c.HasRun() {
			return errRuntime
		}
		c.termLimit = termLimit
		return nil
	}
}

// NewProvisionController creates a new provision controller
func NewProvisionController(
	client kubernetes.Interface,
	provisionerName string,
	provisioner Provisioner,
	kubeVersion string,
	options ...func(*ProvisionController) error,
) *ProvisionController {
	identity := uuid.NewUUID()
	broadcaster := record.NewBroadcaster()
	broadcaster.StartRecordingToSink(&corev1.EventSinkImpl{Interface: client.CoreV1().Events(v1.NamespaceAll)})
	var eventRecorder record.EventRecorder
	out, err := exec.Command("hostname").Output()
	if err != nil {
		eventRecorder = broadcaster.NewRecorder(scheme.Scheme, v1.EventSource{Component: fmt.Sprintf("%s %s", provisionerName, string(identity))})
	} else {
		eventRecorder = broadcaster.NewRecorder(scheme.Scheme, v1.EventSource{Component: fmt.Sprintf("%s %s %s", provisionerName, strings.TrimSpace(string(out)), string(identity))})
	}

	// TODO: GetReference fails otherwise
	v1.AddToScheme(scheme.Scheme)

	controller := &ProvisionController{
		client:                        client,
		provisionerName:               provisionerName,
		provisioner:                   provisioner,
		kubeVersion:                   utilversion.MustParseSemantic(kubeVersion),
		identity:                      identity,
		eventRecorder:                 eventRecorder,
		resyncPeriod:                  DefaultResyncPeriod,
		runningOperations:             goroutinemap.NewGoRoutineMap(DefaultExponentialBackOffOnError),
		createProvisionedPVRetryCount: DefaultCreateProvisionedPVRetryCount,
		createProvisionedPVInterval:   DefaultCreateProvisionedPVInterval,
		failedProvisionThreshold:      DefaultFailedProvisionThreshold,
		failedDeleteThreshold:         DefaultFailedDeleteThreshold,
		failedProvisionStats:          make(map[types.UID]int),
		failedDeleteStats:             make(map[types.UID]int),
		failedProvisionStatsMutex:     &sync.Mutex{},
		failedDeleteStatsMutex:        &sync.Mutex{},
		leaseDuration:                 DefaultLeaseDuration,
		renewDeadline:                 DefaultRenewDeadline,
		retryPeriod:                   DefaultRetryPeriod,
		termLimit:                     DefaultTermLimit,
		leaderElectors:                make(map[types.UID]*leaderelection.LeaderElector),
		leaderElectorsMutex:           &sync.Mutex{},
		hasRun:                        false,
		hasRunLock:                    &sync.Mutex{},
	}

	for _, option := range options {
		option(controller)
	}

	controller.claimSource = &cache.ListWatch{
		ListFunc: func(options metav1.ListOptions) (runtime.Object, error) {
			return client.CoreV1().PersistentVolumeClaims(v1.NamespaceAll).List(options)
		},
		WatchFunc: func(options metav1.ListOptions) (watch.Interface, error) {
			return client.CoreV1().PersistentVolumeClaims(v1.NamespaceAll).Watch(options)
		},
	}
	controller.claims, controller.claimController = cache.NewInformer(
		controller.claimSource,
		&v1.PersistentVolumeClaim{},
		controller.resyncPeriod,
		cache.ResourceEventHandlerFuncs{
			AddFunc:    controller.addClaim,
			UpdateFunc: controller.updateClaim,
			DeleteFunc: nil,
		},
	)

	controller.volumeSource = &cache.ListWatch{
		ListFunc: func(options metav1.ListOptions) (runtime.Object, error) {
			return client.CoreV1().PersistentVolumes().List(options)
		},
		WatchFunc: func(options metav1.ListOptions) (watch.Interface, error) {
			return client.CoreV1().PersistentVolumes().Watch(options)
		},
	}
	controller.volumes, controller.volumeController = cache.NewInformer(
		controller.volumeSource,
		&v1.PersistentVolume{},
		controller.resyncPeriod,
		cache.ResourceEventHandlerFuncs{
			AddFunc:    nil,
			UpdateFunc: controller.updateVolume,
			DeleteFunc: nil,
		},
	)

	controller.classes = cache.NewStore(cache.DeletionHandlingMetaNamespaceKeyFunc)
	if controller.kubeVersion.AtLeast(utilversion.MustParseSemantic("v1.6.0")) {
		controller.classSource = &cache.ListWatch{
			ListFunc: func(options metav1.ListOptions) (runtime.Object, error) {
				return client.StorageV1().StorageClasses().List(options)
			},
			WatchFunc: func(options metav1.ListOptions) (watch.Interface, error) {
				return client.StorageV1().StorageClasses().Watch(options)
			},
		}
		controller.classReflector = cache.NewReflector(
			controller.classSource,
			&storage.StorageClass{},
			controller.classes,
			controller.resyncPeriod,
		)
	} else {
		controller.classSource = &cache.ListWatch{
			ListFunc: func(options metav1.ListOptions) (runtime.Object, error) {
				return client.StorageV1beta1().StorageClasses().List(options)
			},
			WatchFunc: func(options metav1.ListOptions) (watch.Interface, error) {
				return client.StorageV1beta1().StorageClasses().Watch(options)
			},
		}
		controller.classReflector = cache.NewReflector(
			controller.classSource,
			&storagebeta.StorageClass{},
			controller.classes,
			controller.resyncPeriod,
		)
	}

	return controller
}

// Run starts all of this controller's control loops
func (ctrl *ProvisionController) Run(stopCh <-chan struct{}) {
	glog.Infof("Starting provisioner controller %s!", string(ctrl.identity))
	ctrl.hasRunLock.Lock()
	ctrl.hasRun = true
	ctrl.hasRunLock.Unlock()
	go ctrl.claimController.Run(stopCh)
	go ctrl.volumeController.Run(stopCh)
	go ctrl.classReflector.Run(stopCh)
	<-stopCh
}

// HasRun returns whether the controller has Run
func (ctrl *ProvisionController) HasRun() bool {
	ctrl.hasRunLock.Lock()
	defer ctrl.hasRunLock.Unlock()
	return ctrl.hasRun
}

// SetFailedProvisionThreshold sets the value of failedProvisionThreshold
func (ctrl *ProvisionController) SetFailedProvisionThreshold(threshold int) {
	ctrl.failedProvisionStatsMutex.Lock()
	ctrl.failedProvisionThreshold = threshold
	ctrl.failedProvisionStatsMutex.Unlock()
}

// SetFailedDeleteThreshold sets the value of failedDeleteThreshold
func (ctrl *ProvisionController) SetFailedDeleteThreshold(threshold int) {
	ctrl.failedDeleteStatsMutex.Lock()
	ctrl.failedDeleteThreshold = threshold
	ctrl.failedDeleteStatsMutex.Unlock()
}

// On add claim, check if the added claim should have a volume provisioned for
// it and provision one if so.
func (ctrl *ProvisionController) addClaim(obj interface{}) {
	claim, ok := obj.(*v1.PersistentVolumeClaim)
	if !ok {
		glog.Errorf("Expected PersistentVolumeClaim but addClaim received %+v", obj)
		return
	}

	if ctrl.shouldProvision(claim) {
		ctrl.leaderElectorsMutex.Lock()
		le, ok := ctrl.leaderElectors[claim.UID]
		ctrl.leaderElectorsMutex.Unlock()
		if ok && le.IsLeader() {
			opName := fmt.Sprintf("provision-%s[%s]", claimToClaimKey(claim), string(claim.UID))
			ctrl.scheduleOperation(opName, func() error {
				err := ctrl.provisionClaimOperation(claim)
				ctrl.updateProvisionStats(claim, err)
				return err
			})
		} else {
			opName := fmt.Sprintf("lock-provision-%s[%s]", claimToClaimKey(claim), string(claim.UID))
			ctrl.scheduleOperation(opName, func() error {
				ctrl.lockProvisionClaimOperation(claim)
				return nil
			})
		}
	}
}

// On update claim, pass the new claim to addClaim. Updates occur at least every
// resyncPeriod.
func (ctrl *ProvisionController) updateClaim(oldObj, newObj interface{}) {
	// If they are exactly the same it must be a forced resync (every
	// resyncPeriod).
	if reflect.DeepEqual(oldObj, newObj) {
		ctrl.addClaim(newObj)
		return
	}

	// If not a forced resync, we filter out the frequent leader election record
	// annotation changes by checking if the only update is in the annotation
	oldClaim, ok := oldObj.(*v1.PersistentVolumeClaim)
	if !ok {
		glog.Errorf("Expected PersistentVolumeClaim but handler received %#v", oldObj)
		return
	}
	newClaim, ok := newObj.(*v1.PersistentVolumeClaim)
	if !ok {
		glog.Errorf("Expected PersistentVolumeClaim but handler received %#v", newObj)
		return
	}

	skipAddClaim, err := ctrl.isOnlyRecordUpdate(oldClaim, newClaim)
	if err != nil {
		glog.Errorf("Error checking if only record was updated in claim: %v", oldClaim)
		return
	}

	if !skipAddClaim {
		ctrl.addClaim(newObj)
	}
}

// On update volume, check if the updated volume should be deleted and delete if
// so. Updates occur at least every resyncPeriod.
func (ctrl *ProvisionController) updateVolume(oldObj, newObj interface{}) {
	volume, ok := newObj.(*v1.PersistentVolume)
	if !ok {
		glog.Errorf("Expected PersistentVolume but handler received %#v", newObj)
		return
	}

	if ctrl.shouldDelete(volume) {
		opName := fmt.Sprintf("delete-%s[%s]", volume.Name, string(volume.UID))
		ctrl.scheduleOperation(opName, func() error {
			err := ctrl.deleteVolumeOperation(volume)
			ctrl.updateDeleteStats(volume, err)
			return err
		})
	}
}

// isOnlyRecordUpdate checks if the only update between the old & new claim is
// the leader election record annotation.
func (ctrl *ProvisionController) isOnlyRecordUpdate(oldClaim, newClaim *v1.PersistentVolumeClaim) (bool, error) {
	old, err := ctrl.removeRecord(oldClaim)
	if err != nil {
		return false, err
	}
	new, err := ctrl.removeRecord(newClaim)
	if err != nil {
		return false, err
	}
	return reflect.DeepEqual(old, new), nil
}

// removeRecord returns a claim with its leader election record annotation and
// ResourceVersion set blank
func (ctrl *ProvisionController) removeRecord(claim *v1.PersistentVolumeClaim) (*v1.PersistentVolumeClaim, error) {
	clone, err := scheme.Scheme.DeepCopy(claim)
	if err != nil {
		return nil, fmt.Errorf("Error cloning claim: %v", err)
	}
	claimClone, ok := clone.(*v1.PersistentVolumeClaim)
	if !ok {
		return nil, fmt.Errorf("Unexpected claim cast error: %v", claimClone)
	}

	if claimClone.Annotations == nil {
		claimClone.Annotations = make(map[string]string)
	}
	claimClone.Annotations[rl.LeaderElectionRecordAnnotationKey] = ""

	claimClone.ResourceVersion = ""

	return claimClone, nil
}

func (ctrl *ProvisionController) shouldProvision(claim *v1.PersistentVolumeClaim) bool {
	ctrl.failedProvisionStatsMutex.Lock()
	if failureCount, exists := ctrl.failedProvisionStats[claim.UID]; exists == true {
		if failureCount >= ctrl.failedProvisionThreshold && ctrl.failedProvisionThreshold > 0 {
			glog.Errorf("Exceeded failedProvisionThreshold threshold: %d, for claim %q, provisioner will not attempt retries for this claim", ctrl.failedProvisionThreshold, claimToClaimKey(claim))
			ctrl.failedProvisionStatsMutex.Unlock()
			return false
		}
	}
	ctrl.failedProvisionStatsMutex.Unlock()

	if claim.Spec.VolumeName != "" {
		return false
	}

	// Kubernetes 1.5 provisioning with annStorageProvisioner
	if ctrl.kubeVersion.AtLeast(utilversion.MustParseSemantic("v1.5.0")) {
		if provisioner, found := claim.Annotations[annStorageProvisioner]; found {
			if provisioner == ctrl.provisionerName {
				return true
			}
			return false
		}
	} else {
		// Kubernetes 1.4 provisioning, evaluating class.Provisioner
		claimClass := helper.GetPersistentVolumeClaimClass(claim)
		provisioner, _, err := ctrl.getStorageClassFields(claimClass)
		if err != nil {
			glog.Errorf("Error getting claim %q's StorageClass's fields: %v", claimToClaimKey(claim), err)
			return false
		}
		if provisioner != ctrl.provisionerName {
			return false
		}

		return true
	}

	return false
}

func (ctrl *ProvisionController) shouldDelete(volume *v1.PersistentVolume) bool {
	ctrl.failedDeleteStatsMutex.Lock()
	if failureCount, exists := ctrl.failedDeleteStats[volume.UID]; exists == true {
		if failureCount >= ctrl.failedDeleteThreshold && ctrl.failedDeleteThreshold > 0 {
			glog.Errorf("Exceeded failedDeleteThreshold threshold: %d, for volume %q, provisioner will not attempt retries for this volume", ctrl.failedDeleteThreshold, volume.Name)
			ctrl.failedDeleteStatsMutex.Unlock()
			return false
		}
	}
	ctrl.failedDeleteStatsMutex.Unlock()

	// In 1.5+ we delete only if the volume is in state Released. In 1.4 we must
	// delete if the volume is in state Failed too.
	if ctrl.kubeVersion.AtLeast(utilversion.MustParseSemantic("v1.5.0")) {
		if volume.Status.Phase != v1.VolumeReleased {
			return false
		}
	} else {
		if volume.Status.Phase != v1.VolumeReleased && volume.Status.Phase != v1.VolumeFailed {
			return false
		}
	}

	if volume.Spec.PersistentVolumeReclaimPolicy != v1.PersistentVolumeReclaimDelete {
		return false
	}

	if !metav1.HasAnnotation(volume.ObjectMeta, annDynamicallyProvisioned) {
		return false
	}

	if ann := volume.Annotations[annDynamicallyProvisioned]; ann != ctrl.provisionerName {
		return false
	}

	return true
}

// lockProvisionClaimOperation wraps provisionClaimOperation. In case other
// controllers are serving the same claims, to prevent them all from creating
// volumes for a claim & racing to submit their PV, each controller creates a
// LeaderElector to instead race for the leadership (lock), where only the
// leader is tasked with provisioning & may try to do so
func (ctrl *ProvisionController) lockProvisionClaimOperation(claim *v1.PersistentVolumeClaim) {
	stoppedLeading := false
	rl := rl.ProvisionPVCLock{
		PVCMeta: claim.ObjectMeta,
		Client:  ctrl.client,
		LockConfig: rl.Config{
			Identity:      string(ctrl.identity),
			EventRecorder: ctrl.eventRecorder,
		},
	}
	le, err := leaderelection.NewLeaderElector(leaderelection.Config{
		Lock:          &rl,
		LeaseDuration: ctrl.leaseDuration,
		RenewDeadline: ctrl.renewDeadline,
		RetryPeriod:   ctrl.retryPeriod,
		TermLimit:     ctrl.termLimit,
		Callbacks: leaderelection.LeaderCallbacks{
			OnStartedLeading: func(_ <-chan struct{}) {
				opName := fmt.Sprintf("provision-%s[%s]", claimToClaimKey(claim), string(claim.UID))
				ctrl.scheduleOperation(opName, func() error {
					err := ctrl.provisionClaimOperation(claim)
					ctrl.updateProvisionStats(claim, err)
					return err
				})
			},
			OnStoppedLeading: func() {
				stoppedLeading = true
			},
		},
	})
	if err != nil {
		glog.Errorf("Error creating LeaderElector, can't provision for claim %q: %v", claimToClaimKey(claim), err)
		return
	}

	ctrl.leaderElectorsMutex.Lock()
	ctrl.leaderElectors[claim.UID] = le
	ctrl.leaderElectorsMutex.Unlock()

	// To determine when to stop trying to acquire/renew the lock, watch for
	// provisioning success/failure. (The leader could get the result of its
	// operation but it has to watch anyway)
	stopCh := make(chan struct{})
	successCh, err := ctrl.watchProvisioning(claim, stopCh)
	if err != nil {
		glog.Errorf("Error watching for provisioning success, can't provision for claim %q: %v", claimToClaimKey(claim), err)
	}

	le.Run(successCh)

	close(stopCh)

	// If we were the leader and stopped, give others a chance to acquire
	// (whether they exist & want to or not). Else, there must have been a
	// success so just proceed.
	if stoppedLeading {
		time.Sleep(ctrl.leaseDuration + ctrl.retryPeriod)
	}

	ctrl.leaderElectorsMutex.Lock()
	delete(ctrl.leaderElectors, claim.UID)
	ctrl.leaderElectorsMutex.Unlock()
}

func (ctrl *ProvisionController) updateProvisionStats(claim *v1.PersistentVolumeClaim, err error) {
	ctrl.failedProvisionStatsMutex.Lock()
	defer ctrl.failedProvisionStatsMutex.Unlock()

	// Do not record the failed claim info when failedProvisionThreshold is not set
	if ctrl.failedProvisionThreshold <= 0 {
		return
	}

	if err != nil {
		if failureCount, exists := ctrl.failedProvisionStats[claim.UID]; exists == true {
			failureCount = failureCount + 1
			ctrl.failedProvisionStats[claim.UID] = failureCount
		} else {
			ctrl.failedProvisionStats[claim.UID] = 1
		}
	} else {
		delete(ctrl.failedProvisionStats, claim.UID)
	}
}

func (ctrl *ProvisionController) updateDeleteStats(volume *v1.PersistentVolume, err error) {
	ctrl.failedDeleteStatsMutex.Lock()
	defer ctrl.failedDeleteStatsMutex.Unlock()

	// Do not record the failed volume info when failedDeleteThreshold is not set
	if ctrl.failedDeleteThreshold <= 0 {
		return
	}

	if err != nil {
		if failureCount, exists := ctrl.failedDeleteStats[volume.UID]; exists == true {
			failureCount = failureCount + 1
			ctrl.failedDeleteStats[volume.UID] = failureCount
		} else {
			ctrl.failedDeleteStats[volume.UID] = 1
		}
	} else {
		delete(ctrl.failedDeleteStats, volume.UID)
	}
}

func (ctrl *ProvisionController) getProvisionedTenantAndStackAndServerNameForClaim(
	claim *v1.PersistentVolumeClaim) (tenant string, stack string, service string) {
	tenant, stack, service = claim.Labels["io.wise2c.tenant"], claim.Labels["io.wise2c.stack"], claim.Labels["io.wise2c.service"]
	return
}

// provisionClaimOperation attempts to provision a volume for the given claim.
// Returns an error for use by goroutinemap when expbackoff is enabled: if nil,
// the operation is deleted, else the operation may be retried with expbackoff.
func (ctrl *ProvisionController) provisionClaimOperation(claim *v1.PersistentVolumeClaim) error {
	// Most code here is identical to that found in controller.go of kube's PV controller...
	claimClass := helper.GetPersistentVolumeClaimClass(claim)
	glog.V(4).Infof("provisionClaimOperation [%s] started, class: %q", claimToClaimKey(claim), claimClass)

	//  A previous doProvisionClaim may just have finished while we were waiting for
	//  the locks. Check that PV (with deterministic name) hasn't been provisioned
	//  yet.
	pvName := ctrl.getProvisionedVolumeNameForClaim(claim)
	volume, err := ctrl.client.CoreV1().PersistentVolumes().Get(pvName, metav1.GetOptions{})
	if err == nil && volume != nil {
		// Volume has been already provisioned, nothing to do.
		glog.V(4).Infof("provisionClaimOperation [%s]: volume already exists, skipping", claimToClaimKey(claim))
		return nil
	}

	// Prepare a claimRef to the claim early (to fail before a volume is
	// provisioned)
	claimRef, err := ref.GetReference(scheme.Scheme, claim)
	if err != nil {
		glog.Errorf("Unexpected error getting claim reference to claim %q: %v", claimToClaimKey(claim), err)
		return nil
	}

	provisioner, parameters, err := ctrl.getStorageClassFields(claimClass)
	if err != nil {
		glog.Errorf("Error getting claim %q's StorageClass's fields: %v", claimToClaimKey(claim), err)
		return nil
	}
	if provisioner != ctrl.provisionerName {
		// class.Provisioner has either changed since shouldProvision() or
		// annDynamicallyProvisioned contains different provisioner than
		// class.Provisioner.
		glog.Errorf("Unknown provisioner %q requested in claim %q's StorageClass %q", provisioner, claimToClaimKey(claim), claimClass)
		return nil
	}

	reclaimPolicy := v1.PersistentVolumeReclaimDelete
	if ctrl.kubeVersion.AtLeast(utilversion.MustParseSemantic("v1.8.0")) {
		reclaimPolicy, err = ctrl.fetchReclaimPolicy(claimClass)
		if err != nil {
			return err
		}
	}
<<<<<<< HEAD
	tenant, stack, service := ctrl.getProvisionedTenantAndStackAndServerNameForClaim(claim)
=======

	tenant, stack, service := ctrl.getProvisionedTenantAndStackAndServerNameForClaim(claim)

>>>>>>> ecae2d7f
	options := VolumeOptions{
		PersistentVolumeReclaimPolicy: reclaimPolicy,
		PVName:                        pvName,
		PVC:                           claim,
		Parameters:                    parameters,
		Tenant:                        tenant,
		Stack:                         stack,
		Service:                       service,
	}

	ctrl.eventRecorder.Event(claim, v1.EventTypeNormal, "Provisioning", fmt.Sprintf("External provisioner is provisioning volume for claim %q", claimToClaimKey(claim)))

	volume, err = ctrl.provisioner.Provision(options)
	if err != nil {
		if ierr, ok := err.(*IgnoredError); ok {
			// Provision ignored, do nothing and hope another provisioner will provision it.
			glog.Infof("provision of claim %q ignored: %v", claimToClaimKey(claim), ierr)
			return nil
		}
		strerr := fmt.Sprintf("Failed to provision volume with StorageClass %q: %v", claimClass, err)
		glog.Errorf("Failed to provision volume for claim %q with StorageClass %q: %v", claimToClaimKey(claim), claimClass, err)
		ctrl.eventRecorder.Event(claim, v1.EventTypeWarning, "ProvisioningFailed", strerr)
		return err
	}

	glog.Infof("volume %q for claim %q created", volume.Name, claimToClaimKey(claim))

	// Set ClaimRef and the PV controller will bind and set annBoundByController for us
	volume.Spec.ClaimRef = claimRef

	metav1.SetMetaDataAnnotation(&volume.ObjectMeta, annDynamicallyProvisioned, ctrl.provisionerName)
	if ctrl.kubeVersion.AtLeast(utilversion.MustParseSemantic("v1.6.0")) {
		volume.Spec.StorageClassName = claimClass
	} else {
		metav1.SetMetaDataAnnotation(&volume.ObjectMeta, annClass, claimClass)
	}

	// Try to create the PV object several times
	for i := 0; i < ctrl.createProvisionedPVRetryCount; i++ {
		glog.V(4).Infof("provisionClaimOperation [%s]: trying to save volume %s", claimToClaimKey(claim), volume.Name)
		if _, err = ctrl.client.CoreV1().PersistentVolumes().Create(volume); err == nil {
			// Save succeeded.
			glog.Infof("volume %q for claim %q saved", volume.Name, claimToClaimKey(claim))
			break
		}
		// Save failed, try again after a while.
		glog.Infof("failed to save volume %q for claim %q: %v", volume.Name, claimToClaimKey(claim), err)
		time.Sleep(ctrl.createProvisionedPVInterval)
	}

	if err != nil {
		// Save failed. Now we have a storage asset outside of Kubernetes,
		// but we don't have appropriate PV object for it.
		// Emit some event here and try to delete the storage asset several
		// times.
		strerr := fmt.Sprintf("Error creating provisioned PV object for claim %s: %v. Deleting the volume.", claimToClaimKey(claim), err)
		glog.Error(strerr)
		ctrl.eventRecorder.Event(claim, v1.EventTypeWarning, "ProvisioningFailed", strerr)

		for i := 0; i < ctrl.createProvisionedPVRetryCount; i++ {
			if err = ctrl.provisioner.Delete(volume); err == nil {
				// Delete succeeded
				glog.V(4).Infof("provisionClaimOperation [%s]: cleaning volume %s succeeded", claimToClaimKey(claim), volume.Name)
				break
			}
			// Delete failed, try again after a while.
			glog.Infof("failed to delete volume %q: %v", volume.Name, err)
			time.Sleep(ctrl.createProvisionedPVInterval)
		}

		if err != nil {
			// Delete failed several times. There is an orphaned volume and there
			// is nothing we can do about it.
			strerr := fmt.Sprintf("Error cleaning provisioned volume for claim %s: %v. Please delete manually.", claimToClaimKey(claim), err)
			glog.Error(strerr)
			ctrl.eventRecorder.Event(claim, v1.EventTypeWarning, "ProvisioningCleanupFailed", strerr)
		}
	} else {
		glog.Infof("volume %q provisioned for claim %q", volume.Name, claimToClaimKey(claim))
		msg := fmt.Sprintf("Successfully provisioned volume %s", volume.Name)
		ctrl.eventRecorder.Event(claim, v1.EventTypeNormal, "ProvisioningSucceeded", msg)
	}

	return nil
}

// watchProvisioning returns a channel to which it sends the results of all
// provisioning attempts for the given claim. The PVC being modified to no
// longer need provisioning is considered a success.
func (ctrl *ProvisionController) watchProvisioning(claim *v1.PersistentVolumeClaim, stopChannel chan struct{}) (<-chan bool, error) {
	stopWatchPVC := make(chan struct{})
	pvcCh, err := ctrl.watchPVC(claim, stopWatchPVC)
	if err != nil {
		glog.Infof("cannot start watcher for PVC %s/%s: %v", claim.Namespace, claim.Name, err)
		return nil, err
	}

	successCh := make(chan bool, 0)

	go func() {
		defer close(stopWatchPVC)
		defer close(successCh)

		for {
			select {
			case _ = <-stopChannel:
				return

			case event := <-pvcCh:
				switch event.Object.(type) {
				case *v1.PersistentVolumeClaim:
					// PVC changed
					claim := event.Object.(*v1.PersistentVolumeClaim)
					glog.V(4).Infof("claim update received: %s %s/%s %s", event.Type, claim.Namespace, claim.Name, claim.Status.Phase)
					switch event.Type {
					case watch.Added, watch.Modified:
						if claim.Spec.VolumeName != "" {
							successCh <- true
						} else if !ctrl.shouldProvision(claim) {
							glog.Infof("claim %s/%s was modified to not ask for this provisioner", claim.Namespace, claim.Name)
							successCh <- true
						}

					case watch.Deleted:
						glog.Infof("claim %s/%s was deleted", claim.Namespace, claim.Name)
						successCh <- true

					case watch.Error:
						glog.Infof("claim %s/%s watcher failed", claim.Namespace, claim.Name)
						successCh <- true
					default:
					}
				case *v1.Event:
					// Event received
					claimEvent := event.Object.(*v1.Event)
					glog.V(4).Infof("claim event received: %s %s/%s %s/%s %s", event.Type, claimEvent.Namespace, claimEvent.Name, claimEvent.InvolvedObject.Namespace, claimEvent.InvolvedObject.Name, claimEvent.Reason)
					if claimEvent.Reason == "ProvisioningSucceeded" {
						successCh <- true
					} else if claimEvent.Reason == "ProvisioningFailed" {
						successCh <- false
					}
				}
			}
		}
	}()

	return successCh, nil
}

// watchPVC returns a watch on the given PVC and ProvisioningFailed &
// ProvisioningSucceeded events involving it
func (ctrl *ProvisionController) watchPVC(claim *v1.PersistentVolumeClaim, stopChannel chan struct{}) (<-chan watch.Event, error) {
	options := metav1.ListOptions{
		FieldSelector:   "metadata.name=" + claim.Name,
		Watch:           true,
		ResourceVersion: claim.ResourceVersion,
	}

	pvcWatch, err := ctrl.claimSource.Watch(options)
	if err != nil {
		return nil, err
	}

	failWatch, err := ctrl.getPVCEventWatch(claim, v1.EventTypeWarning, "ProvisioningFailed")
	if err != nil {
		pvcWatch.Stop()
		return nil, err
	}

	successWatch, err := ctrl.getPVCEventWatch(claim, v1.EventTypeNormal, "ProvisioningSucceeded")
	if err != nil {
		failWatch.Stop()
		pvcWatch.Stop()
		return nil, err
	}

	eventCh := make(chan watch.Event, 0)

	go func() {
		defer successWatch.Stop()
		defer failWatch.Stop()
		defer pvcWatch.Stop()
		defer close(eventCh)

		for {
			select {
			case _ = <-stopChannel:
				return

			case pvcEvent, ok := <-pvcWatch.ResultChan():
				if !ok {
					return
				}
				eventCh <- pvcEvent

			case failEvent, ok := <-failWatch.ResultChan():
				if !ok {
					return
				}
				eventCh <- failEvent

			case successEvent, ok := <-successWatch.ResultChan():
				if !ok {
					return
				}
				eventCh <- successEvent
			}
		}
	}()

	return eventCh, nil
}

// getPVCEventWatch returns a watch on the given PVC for the given event from
// this point forward.
func (ctrl *ProvisionController) getPVCEventWatch(claim *v1.PersistentVolumeClaim, eventType, reason string) (watch.Interface, error) {
	claimKind := "PersistentVolumeClaim"
	claimUID := string(claim.UID)
	fieldSelector := ctrl.client.CoreV1().Events(claim.Namespace).GetFieldSelector(&claim.Name, &claim.Namespace, &claimKind, &claimUID).String() + ",type=" + eventType + ",reason=" + reason

	list, err := ctrl.client.CoreV1().Events(claim.Namespace).List(metav1.ListOptions{
		FieldSelector: fieldSelector,
	})
	if err != nil {
		return nil, err
	}

	resourceVersion := ""
	if len(list.Items) >= 1 {
		resourceVersion = list.Items[len(list.Items)-1].ResourceVersion
	}

	return ctrl.client.CoreV1().Events(claim.Namespace).Watch(metav1.ListOptions{
		FieldSelector:   fieldSelector,
		Watch:           true,
		ResourceVersion: resourceVersion,
	})
}

func (ctrl *ProvisionController) deleteVolumeOperation(volume *v1.PersistentVolume) error {
	glog.V(4).Infof("deleteVolumeOperation [%s] started", volume.Name)

	// This method may have been waiting for a volume lock for some time.
	// Our check does not have to be as sophisticated as PV controller's, we can
	// trust that the PV controller has set the PV to Released/Failed and it's
	// ours to delete
	newVolume, err := ctrl.client.CoreV1().PersistentVolumes().Get(volume.Name, metav1.GetOptions{})
	if err != nil {
		return nil
	}
	if !ctrl.shouldDelete(newVolume) {
		glog.Infof("volume %q no longer needs deletion, skipping", volume.Name)
		return nil
	}

	err = ctrl.provisioner.Delete(volume)
	if err != nil {
		if ierr, ok := err.(*IgnoredError); ok {
			// Delete ignored, do nothing and hope another provisioner will delete it.
			glog.Infof("deletion of volume %q ignored: %v", volume.Name, ierr)
			return nil
		}
		// Delete failed, emit an event.
		glog.Errorf("Deletion of volume %q failed: %v", volume.Name, err)
		ctrl.eventRecorder.Event(volume, v1.EventTypeWarning, "VolumeFailedDelete", err.Error())
		return err
	}

	glog.Infof("volume %q deleted", volume.Name)

	glog.V(4).Infof("deleteVolumeOperation [%s]: success", volume.Name)
	// Delete the volume
	if err = ctrl.client.CoreV1().PersistentVolumes().Delete(volume.Name, nil); err != nil {
		// Oops, could not delete the volume and therefore the controller will
		// try to delete the volume again on next update.
		glog.Infof("failed to delete volume %q from database: %v", volume.Name, err)
		return nil
	}

	glog.Infof("volume %q deleted from database", volume.Name)
	return nil
}

// getProvisionedVolumeNameForClaim returns PV.Name for the provisioned volume.
// The name must be unique.
func (ctrl *ProvisionController) getProvisionedVolumeNameForClaim(claim *v1.PersistentVolumeClaim) string {
	return "pvc-" + string(claim.UID)
}

func (ctrl *ProvisionController) getProvisionedTenantAndStackAndServerNameForClaim(
	claim *v1.PersistentVolumeClaim) (tenant string, stack string, service string) {
	tenant, stack, service = claim.Labels["io.wise2c.tenant"], claim.Labels["io.wise2c.stack"], claim.Labels["io.wise2c.service"]
	return
}

// scheduleOperation starts given asynchronous operation on given volume. It
// makes sure the operation is already not running.
func (ctrl *ProvisionController) scheduleOperation(operationName string, operation func() error) {
	glog.Infof("scheduleOperation[%s]", operationName)

	err := ctrl.runningOperations.Run(operationName, operation)
	if err != nil {
		if goroutinemap.IsAlreadyExists(err) {
			glog.V(4).Infof("operation %q is already running, skipping", operationName)
		} else {
			glog.Errorf("Error scheduling operaion %q: %v", operationName, err)
		}
	}
}

func (ctrl *ProvisionController) getStorageClassFields(name string) (string, map[string]string, error) {
	classObj, found, err := ctrl.classes.GetByKey(name)
	if err != nil {
		return "", nil, err
	}
	if !found {
		return "", nil, fmt.Errorf("StorageClass %q not found", name)
		// 3. It tries to find a StorageClass instance referenced by annotation
		//    `claim.Annotations["volume.beta.kubernetes.io/storage-class"]`. If not
		//    found, it SHOULD report an error (by sending an event to the claim) and it
		//    SHOULD retry periodically with step i.
	}
	switch class := classObj.(type) {
	case *storage.StorageClass:
		return class.Provisioner, class.Parameters, nil
	case *storagebeta.StorageClass:
		return class.Provisioner, class.Parameters, nil
	}
	return "", nil, fmt.Errorf("Cannot convert object to StorageClass: %+v", classObj)
}

func claimToClaimKey(claim *v1.PersistentVolumeClaim) string {
	return fmt.Sprintf("%s/%s", claim.Namespace, claim.Name)
}

func (ctrl *ProvisionController) fetchReclaimPolicy(storageClassName string) (v1.PersistentVolumeReclaimPolicy, error) {
	classObj, found, err := ctrl.classes.GetByKey(storageClassName)
	if err != nil {
		return "", err
	}
	if !found {
		return "", fmt.Errorf("StorageClass %q not found", storageClassName)
	}

	switch class := classObj.(type) {
	case *storage.StorageClass:
		return *class.ReclaimPolicy, nil
	case *storagebeta.StorageClass:
		return *class.ReclaimPolicy, nil
	}

	return v1.PersistentVolumeReclaimDelete, fmt.Errorf("Cannot convert object to StorageClass: %+v", classObj)
}<|MERGE_RESOLUTION|>--- conflicted
+++ resolved
@@ -797,13 +797,8 @@
 			return err
 		}
 	}
-<<<<<<< HEAD
+
 	tenant, stack, service := ctrl.getProvisionedTenantAndStackAndServerNameForClaim(claim)
-=======
-
-	tenant, stack, service := ctrl.getProvisionedTenantAndStackAndServerNameForClaim(claim)
-
->>>>>>> ecae2d7f
 	options := VolumeOptions{
 		PersistentVolumeReclaimPolicy: reclaimPolicy,
 		PVName:                        pvName,
