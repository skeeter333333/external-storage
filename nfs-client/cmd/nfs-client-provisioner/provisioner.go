/*
Copyright 2017 The Kubernetes Authors.

Licensed under the Apache License, Version 2.0 (the "License");
you may not use this file except in compliance with the License.
You may obtain a copy of the License at

    http://www.apache.org/licenses/LICENSE-2.0

Unless required by applicable law or agreed to in writing, software
distributed under the License is distributed on an "AS IS" BASIS,
WITHOUT WARRANTIES OR CONDITIONS OF ANY KIND, either express or implied.
See the License for the specific language governing permissions and
limitations under the License.
*/

package main

import (
	"errors"
	"flag"
	"fmt"
	"net/url"
	"os"
	"os/exec"
	"path"
	"path/filepath"

	linuxproc "github.com/c9s/goprocinfo/linux"
	"github.com/golang/glog"
	"github.com/kubernetes-incubator/external-storage/lib/controller"
	"k8s.io/api/core/v1"
	metav1 "k8s.io/apimachinery/pkg/apis/meta/v1"
	"k8s.io/apimachinery/pkg/util/wait"
	"k8s.io/client-go/kubernetes"
	"k8s.io/client-go/rest"
)

const (
	provisionerNameKey = "PROVISIONER_NAME"
)

type nfsProvisioner struct {
	client kubernetes.Interface
}

const (
	mountPath = "/persistentvolumes"
)

var _ controller.Provisioner = &nfsProvisioner{}

func inMap(key string, m map[string]string) bool {
	_, ok := m[key]
	return ok
}

func isMounted(mp string) bool {
	mps, err := linuxproc.ReadMounts("/proc/mounts")
	if err != nil {
		return false
	}
	for _, m := range mps.Mounts {
		if m.MountPoint == mp {
			return true
		}
	}
	return false
}

<<<<<<< HEAD
func pvName(tenant string, stack string, service string, name string) string {
	return fmt.Sprintf("%s-%s-%s-%s", tenant, stack, service, name)
=======
func pvName(tenant string, stack string, service string, ns string, name string) string {
	return fmt.Sprintf("%s-%s-%s-%s-%s", tenant, stack, service, ns, name)
>>>>>>> ecae2d7f
}

func mountPoint(server string, path string) string {
	return fmt.Sprintf("%s/%s/%s", mountPath, server, url.QueryEscape(path))
}

func ensureMount(server string, path string) (string, error) {
	mp := mountPoint(server, path)
	if isMounted(mp) {
		return mp, nil
	}
	if err := os.MkdirAll(mp, 0777); err != nil {
		return mp, err
	}
	// has to be deployed as priviliged container
	cmd := exec.Command("mount", fmt.Sprintf("%s:%s", server, path), mp)
	return mp, cmd.Run()
}

func (p *nfsProvisioner) Provision(options controller.VolumeOptions) (*v1.PersistentVolume, error) {
	if options.PVC.Spec.Selector != nil {
		return nil, fmt.Errorf("claim Selector is not supported")
	}
	glog.V(4).Infof("nfs provisioner: VolumeOptions %v", options)
	params := options.Parameters
	if !(inMap("nfsPath", params) && inMap("nfsServer", params)) {
		return nil, fmt.Errorf("nfsPath and nfsServer parameters required")
	}
	server := params["nfsServer"]
	path := params["nfsPath"]
	mp, err := ensureMount(server, path)
	if err != nil {
		return nil, fmt.Errorf("unable to mount NFS volume: " + err.Error())
	}
<<<<<<< HEAD
	pvName := pvName(options.Tenant, options.Stack, options.Service, options.PVName)
=======

	pvName := pvName(options.Tenant, options.Stack, options.Service, options.PVC.Namespace, options.PVName)

>>>>>>> ecae2d7f
	if err := os.MkdirAll(filepath.Join(mp, pvName), 0777); err != nil {
		return nil, errors.New("unable to create directory to provision new pv: " + err.Error())
	}

	pv := &v1.PersistentVolume{
		ObjectMeta: metav1.ObjectMeta{
			Name: options.PVName,
			Labels: map[string]string{
				"io.wise2c.tenant":  options.Tenant,
				"io.wise2c.stack":   options.Stack,
				"io.wise2c.service": options.Service,
			},
		},
		Spec: v1.PersistentVolumeSpec{
			PersistentVolumeReclaimPolicy: options.PersistentVolumeReclaimPolicy,
			AccessModes:                   options.PVC.Spec.AccessModes,
			Capacity: v1.ResourceList{
				v1.ResourceName(v1.ResourceStorage): options.PVC.Spec.Resources.Requests[v1.ResourceName(v1.ResourceStorage)],
			},
			PersistentVolumeSource: v1.PersistentVolumeSource{
				NFS: &v1.NFSVolumeSource{
					Server:   server,
					Path:     filepath.Join(path, pvName),
					ReadOnly: false,
				},
			},
		},
	}
	return pv, nil
}

func (p *nfsProvisioner) Delete(volume *v1.PersistentVolume) error {
	server := volume.Spec.PersistentVolumeSource.NFS.Server
	// Path include the dynamic volume name
	path := path.Dir(volume.Spec.PersistentVolumeSource.NFS.Path)
	mp, err := ensureMount(server, path)
	if err != nil {
		glog.Errorf("Failed to mount %s:%s %s", server, path, mp)
		return err
	}
	// PV is **not** namespaced
	tenant, stack, service := volume.Labels["io.wise2c.tenant"], volume.Labels["io.wise2c.stack"], volume.Labels["io.wise2c.service"]
<<<<<<< HEAD
	pvName := pvName(tenant, stack, service, volume.ObjectMeta.Name)
=======
	pvName := pvName(tenant, stack, service, volume.Spec.ClaimRef.Namespace, volume.ObjectMeta.Name)
>>>>>>> ecae2d7f
	oldPath := filepath.Join(mp, pvName)
	archivePath := filepath.Join(mp, "archived-"+pvName)
	glog.Infof("archiving path %s to %s", oldPath, archivePath)
	return os.Rename(oldPath, archivePath)
}

func main() {
	flag.Parse()
	flag.Set("logtostderr", "true")

	provisionerName := os.Getenv(provisionerNameKey)
	if provisionerName == "" {
		glog.Fatalf("environment variable %s is not set! Please set it.", provisionerNameKey)
	}

	// Create an InClusterConfig and use it to create a client for the controller
	// to use to communicate with Kubernetes
	config, err := rest.InClusterConfig()
	if err != nil {
		glog.Fatalf("Failed to create config: %v", err)
	}
	clientset, err := kubernetes.NewForConfig(config)
	if err != nil {
		glog.Fatalf("Failed to create client: %v", err)
	}

	// The controller needs to know what the server version is because out-of-tree
	// provisioners aren't officially supported until 1.5
	serverVersion, err := clientset.Discovery().ServerVersion()
	if err != nil {
		glog.Fatalf("Error getting server version: %v", err)
	}

	clientNFSProvisioner := &nfsProvisioner{}
	// Start the provision controller which will dynamically provision efs NFS
	// PVs
	pc := controller.NewProvisionController(clientset, provisionerName, clientNFSProvisioner, serverVersion.GitVersion)
	pc.Run(wait.NeverStop)
}<|MERGE_RESOLUTION|>--- conflicted
+++ resolved
@@ -68,13 +68,9 @@
 	return false
 }
 
-<<<<<<< HEAD
+
 func pvName(tenant string, stack string, service string, name string) string {
 	return fmt.Sprintf("%s-%s-%s-%s", tenant, stack, service, name)
-=======
-func pvName(tenant string, stack string, service string, ns string, name string) string {
-	return fmt.Sprintf("%s-%s-%s-%s-%s", tenant, stack, service, ns, name)
->>>>>>> ecae2d7f
 }
 
 func mountPoint(server string, path string) string {
@@ -109,13 +105,8 @@
 	if err != nil {
 		return nil, fmt.Errorf("unable to mount NFS volume: " + err.Error())
 	}
-<<<<<<< HEAD
+  
 	pvName := pvName(options.Tenant, options.Stack, options.Service, options.PVName)
-=======
-
-	pvName := pvName(options.Tenant, options.Stack, options.Service, options.PVC.Namespace, options.PVName)
-
->>>>>>> ecae2d7f
 	if err := os.MkdirAll(filepath.Join(mp, pvName), 0777); err != nil {
 		return nil, errors.New("unable to create directory to provision new pv: " + err.Error())
 	}
@@ -158,11 +149,7 @@
 	}
 	// PV is **not** namespaced
 	tenant, stack, service := volume.Labels["io.wise2c.tenant"], volume.Labels["io.wise2c.stack"], volume.Labels["io.wise2c.service"]
-<<<<<<< HEAD
 	pvName := pvName(tenant, stack, service, volume.ObjectMeta.Name)
-=======
-	pvName := pvName(tenant, stack, service, volume.Spec.ClaimRef.Namespace, volume.ObjectMeta.Name)
->>>>>>> ecae2d7f
 	oldPath := filepath.Join(mp, pvName)
 	archivePath := filepath.Join(mp, "archived-"+pvName)
 	glog.Infof("archiving path %s to %s", oldPath, archivePath)
